#   Copyright (C) 2017-2019 Battelle Memorial Institute
# file: process_eplus.py
"""Functions to plot data from the EnergyPlus agent

Public Functions:
        :process_eplus: Reads the data and metadata, then makes the plots.  

"""
import json
import sys
import os
import numpy as np
import logging
try:
  import matplotlib as mpl
  import matplotlib.pyplot as plt
except:
  pass

<<<<<<< HEAD
# Setting up logging
logger = logging.getLogger(__name__)

def plot_eplus (dict, title=None, pngfile=None):
=======
def plot_eplus (dict, title=None, save_file=None, save_only=False):
>>>>>>> 48d40b42
  hrs = dict['hrs']
  data = dict['data_e']
  idx_e = dict['idx_e']
  ncols = 3
  bConsensus = False

  if ('OFFER_KW_IDX' in idx_e) and ('OFFER_CLEARED_KW_IDX' in idx_e) and ('OFFER_CLEARED_DEGF_IDX' in idx_e) and ('OFFER_CLEARED_PRICE_IDX' in idx_e):
    bConsensus = True
    ncols += 1

  # display a plot
  width = 12.0
  height = 8.0
  fig, ax = plt.subplots(3,ncols, sharex = 'col', figsize=(width,height), constrained_layout=True)
  if title is not None:
    fig.suptitle (title)

  ax[0,0].plot(hrs, data[:,idx_e['COOLING_TEMPERATURE_IDX']], color='blue', label='Actual')
  ax[0,0].plot(hrs, data[:,idx_e['COOLING_SETPOINT_IDX']], color='red', label='Setpoint')
  ax[0,0].plot(hrs, data[:,idx_e['COOLING_SCHEDULE_IDX']], color='green', label='Schedule')
#    ax[0,0].plot(hrs, data[:,idx_e['INDOOR_AIR_IDX']], color='magenta', label='Indoor')
  ax[0,0].set_ylabel(idx_e['COOLING_TEMPERATURE_UNITS'])
  ax[0,0].set_title ('Volume Average Cooling')
  ax[0,0].legend(loc='best')

  ax[1,0].plot(hrs, data[:,idx_e['HEATING_TEMPERATURE_IDX']], color='blue', label='Actual')
  ax[1,0].plot(hrs, data[:,idx_e['HEATING_SETPOINT_IDX']], color='red', label='Setpoint')
  ax[1,0].plot(hrs, data[:,idx_e['HEATING_SCHEDULE_IDX']], color='green', label='Schedule')
#    ax[1,0].plot(hrs, data[:,idx_e['INDOOR_AIR_IDX']], color='magenta', label='Indoor')
  ax[1,0].set_ylabel(idx_e['HEATING_TEMPERATURE_UNITS'])
  ax[1,0].set_title ('Volume Average Heating')
  ax[1,0].legend(loc='best')

  ax[2,0].plot(hrs, data[:,idx_e['OUTDOOR_AIR_IDX']], color='blue', label='Outdoor')
  ax[2,0].plot(hrs, data[:,idx_e['INDOOR_AIR_IDX']], color='red', label='Indoor')
  ax[2,0].set_ylabel(idx_e['OUTDOOR_AIR_UNITS'])
  ax[2,0].set_title ('Average Temperatures')
  ax[2,0].legend(loc='best')

  ax[0,1].plot(hrs, data[:,idx_e['PRICE_IDX']], color='blue', label='Actual')
  ax[0,1].set_ylabel(idx_e['PRICE_UNITS'])
  ax[0,1].set_title ('Real-time Price')

  ax[1,1].plot(hrs, 0.001 * data[:,idx_e['ELECTRIC_DEMAND_IDX']], color='blue', label='Total')
  ax[1,1].plot(hrs, 0.001 * data[:,idx_e['HVAC_DEMAND_IDX']], color='red', label='HVAC')
  ax[1,1].set_ylabel('kW')
  ax[1,1].set_title ('Building Electrical Demand')
  ax[1,1].legend(loc='best')

#    ax[2,1].plot(hrs, data[:,idx_e['COOLING_DELTA_IDX']], color='blue', label='Cooling')
#    ax[2,1].plot(hrs, data[:,idx_e['HEATING_DELTA_IDX']], color='red', label='Heating')
#    ax[2,1].set_ylabel(idx_e['HEATING_STATE_UNITS'])
  ax[2,1].plot(hrs, 0.001 * data[:,idx_e['COOLING_POWER_IDX']], color='blue', label='Cooling')
  ax[2,1].plot(hrs, 0.001 * data[:,idx_e['HEATING_POWER_IDX']], color='red', label='Heating')
  ax[2,1].plot(hrs, 0.001 * data[:,idx_e['HVAC_DEMAND_IDX']], color='green', label='HVAC')
  ax[2,1].set_ylabel('kW')
  ax[2,1].set_title ('DX/Electrical Coil Demand')
  ax[2,1].legend(loc='best')

  ax[0,2].plot(hrs, data[:,idx_e['OCCUPANTS_IDX']], color='blue')
  ax[0,2].set_ylabel(idx_e['OCCUPANTS_UNITS'])
  ax[0,2].set_title ('Occupants')

  ax[1,2].plot(hrs, data[:,idx_e['ASHRAE_HOURS_IDX']], color='blue')
  ax[1,2].set_ylabel(idx_e['ASHRAE_HOURS_UNITS'])
  ax[1,2].set_title ('Uncomfortable Hours')

  ax[2,2].plot(hrs, 0.001 * data[:,idx_e['HEATING_VOLUME_IDX']] + 0.001 * data[:,idx_e['COOLING_VOLUME_IDX']], color='magenta', label='Total')
  ax[2,2].plot(hrs, 0.001 * data[:,idx_e['COOLING_VOLUME_IDX']], color='blue', label='Cooling')
  ax[2,2].plot(hrs, 0.001 * data[:,idx_e['HEATING_VOLUME_IDX']], color='red', label='Heating')
  ax[2,2].set_ylabel('thousand m^3')
  ax[2,2].set_title ('Sensible Zone Volumes')
  ax[2,2].legend(loc='best')

  if bConsensus:
    ax[0,3].set_title ('Consensus Price')
    ax[0,3].plot(hrs, data[:,idx_e['OFFER_CLEARED_PRICE_IDX']])
    ax[0,3].set_ylabel(idx_e['OFFER_CLEARED_PRICE_UNITS'])

    ax[1,3].set_title ('Consensus Loads')
    ax[1,3].plot(hrs, data[:,idx_e['OFFER_KW_IDX']], color='red', label='Supply Offer')
    ax[1,3].plot(hrs, np.abs(data[:,idx_e['OFFER_CLEARED_KW_IDX']]), color='blue', label='Local Cleared')
    ax[1,3].set_ylabel(idx_e['OFFER_KW_UNITS'])
    ax[1,3].legend(loc='best')

    ax[2,3].set_title ('Consensus Thermostat')
    ax[2,3].plot(hrs, data[:,idx_e['OFFER_CLEARED_DEGF_IDX']])
    ax[2,3].set_ylabel(idx_e['OFFER_CLEARED_DEGF_UNITS'])

  for i in range(ncols):
    ax[2,i].set_xlabel('Hours')

  if save_file is not None:
    plt.savefig(save_file)
  if not save_only:
    plt.show()

def read_eplus_metrics (path, nameroot, quiet=False):
  eplus_dict_path = os.path.join(path, f'eplus_{nameroot}_metrics.json')

  # read the JSON file
  try:
    lp = open (eplus_dict_path).read()
    lst = json.loads(lp)
    if not quiet:
      print('Metrics data starting', lst['StartTime'])
  except:
    logger.error(f'Unable to open eplus metrics file {eplus_dict_path}')
    return

  # make a sorted list of the times
  lst.pop('StartTime')
  load_scale = 1.0
  if 'LoadScale' in lst:
    load_scale = lst.pop('LoadScale')
    print ('LoadScale is', load_scale)
  meta = lst.pop('Metadata')
  times = list(map(int,list(lst.keys())))
  times.sort()
  if not quiet:
    print ('There are', len (times), 'sample times at', times[1] - times[0], 'seconds')

  # parse the metadata for things of specific interest
  idx_e = {}
  for key, val in meta.items():
    if key == 'electric_demand_power_avg':
      idx_e['ELECTRIC_DEMAND_IDX'] = val['index']
      idx_e['ELECTRIC_DEMAND_UNITS'] = val['units']
    elif key == 'hvac_demand_power_avg':
      idx_e['HVAC_DEMAND_IDX'] = val['index']
      idx_e['HVAC_DEMAND_UNITS'] = val['units']
    elif key == 'occupants_total_avg':
      idx_e['OCCUPANTS_IDX'] = val['index']
      idx_e['OCCUPANTS_UNITS'] = val['units']
    elif key == 'kwhr_price_avg':
      idx_e['PRICE_IDX'] = val['index']
      idx_e['PRICE_UNITS'] = val['units']
    elif key == 'ashrae_uncomfortable_hours_avg':
      idx_e['ASHRAE_HOURS_IDX'] = val['index']
      idx_e['ASHRAE_HOURS_UNITS'] = val['units']
    elif key == 'cooling_schedule_temperature_avg':
      idx_e['COOLING_SCHEDULE_IDX'] = val['index']
      idx_e['COOLING_SCHEDULE_UNITS'] = val['units']
    elif key == 'cooling_setpoint_temperature_avg':
      idx_e['COOLING_SETPOINT_IDX'] = val['index']
      idx_e['COOLING_SETPOINT_UNITS'] = val['units']
    elif key == 'cooling_current_temperature_avg':
      idx_e['COOLING_TEMPERATURE_IDX'] = val['index']
      idx_e['COOLING_TEMPERATURE_UNITS'] = val['units']
    elif key == 'cooling_setpoint_delta_avg':
      idx_e['COOLING_DELTA_IDX'] = val['index']
      idx_e['COOLING_DELTA_UNITS'] = val['units']
    elif key == 'cooling_controlled_load_avg':
      idx_e['COOLING_POWER_IDX'] = val['index']
      idx_e['COOLING_POWER_UNITS'] = val['units']
    elif key == 'cooling_power_state_avg':
      idx_e['COOLING_STATE_IDX'] = val['index']
      idx_e['COOLING_STATE_UNITS'] = val['units']
    elif key == 'heating_schedule_temperature_avg':
      idx_e['HEATING_SCHEDULE_IDX'] = val['index']
      idx_e['HEATING_SCHEDULE_UNITS'] = val['units']
    elif key == 'heating_setpoint_temperature_avg':
      idx_e['HEATING_SETPOINT_IDX'] = val['index']
      idx_e['HEATING_SETPOINT_UNITS'] = val['units']
    elif key == 'heating_current_temperature_avg':
      idx_e['HEATING_TEMPERATURE_IDX'] = val['index']
      idx_e['HEATING_TEMPERATURE_UNITS'] = val['units']
    elif key == 'heating_setpoint_delta_avg':
      idx_e['HEATING_DELTA_IDX'] = val['index']
      idx_e['HEATING_DELTA_UNITS'] = val['units']
    elif key == 'heating_controlled_load_avg':
      idx_e['HEATING_POWER_IDX'] = val['index']
      idx_e['HEATING_POWER_UNITS'] = val['units']
    elif key == 'heating_power_state_avg':
      idx_e['HEATING_STATE_IDX'] = val['index']
      idx_e['HEATING_STATE_UNITS'] = val['units']
    elif key == 'outdoor_air_avg':
      idx_e['OUTDOOR_AIR_IDX'] = val['index']
      idx_e['OUTDOOR_AIR_UNITS'] = val['units']
    elif key == 'indoor_air_avg':
      idx_e['INDOOR_AIR_IDX'] = val['index']
      idx_e['INDOOR_AIR_UNITS'] = val['units']
    elif key == 'heating_volume_avg':
      idx_e['HEATING_VOLUME_IDX'] = val['index']
      idx_e['HEATING_VOLUME_UNITS'] = val['units']
    elif key == 'cooling_volume_avg':
      idx_e['COOLING_VOLUME_IDX'] = val['index']
      idx_e['COOLING_VOLUME_UNITS'] = val['units']
    elif key == 'offer_kw_avg':
      idx_e['OFFER_KW_IDX'] = val['index']
      idx_e['OFFER_KW_UNITS'] = val['units']
    elif key == 'offer_cleared_price_avg':
      idx_e['OFFER_CLEARED_PRICE_IDX'] = val['index']
      idx_e['OFFER_CLEARED_PRICE_UNITS'] = val['units']
    elif key == 'offer_cleared_kw_avg':
      idx_e['OFFER_CLEARED_KW_IDX'] = val['index']
      idx_e['OFFER_CLEARED_KW_UNITS'] = val['units']
    elif key == 'offer_cleared_degF_avg':
      idx_e['OFFER_CLEARED_DEGF_IDX'] = val['index']
      idx_e['OFFER_CLEARED_DEGF_UNITS'] = val['units']

  # make sure we found the metric indices of interest
  building = list(lst['3600'].keys())[0]
  ary = lst['3600'][building]
  if not quiet:
    print ('There are', len(ary), 'metrics for', building)
    print ('1st hour price =', ary[idx_e['PRICE_IDX']], idx_e['PRICE_UNITS'])

  # create a NumPy array of all metrics for the first building, 8760*39 doubles
  # we also want a NumPy array of times in hours
  data = np.empty(shape=(len(times),len(ary)), dtype=np.float)
  if not quiet:
    print ('Constructed', data.shape, 'NumPy array')
  i = 0
  for t in times:
    ary = lst[str(t)][building]
    data[i,:] = ary
    i = i + 1
  hrs = np.array(times, dtype=np.float)
  denom = 3600.0
  hrs /= denom

  # display some averages
  if not quiet:
    print ('Average price  = {:.5f}'.format (data[:,idx_e['PRICE_IDX']].mean()), idx_e['PRICE_UNITS'])
    print ('Average demand = {:.2f}'.format (data[:,idx_e['ELECTRIC_DEMAND_IDX']].mean()), idx_e['ELECTRIC_DEMAND_UNITS'])
    print ('Average HVAC   = {:.2f}'.format (data[:,idx_e['HVAC_DEMAND_IDX']].mean()), idx_e['HVAC_DEMAND_UNITS'])
    print ('Average uncomf = {:.5f}'.format (data[:,idx_e['ASHRAE_HOURS_IDX']].mean()), idx_e['ASHRAE_HOURS_UNITS'])
    print ('Average people = {:.2f}'.format (data[:,idx_e['OCCUPANTS_IDX']].mean()), idx_e['OCCUPANTS_UNITS'])

    print ('Average cooling power = {:9.2f}'.format (data[:,idx_e['COOLING_POWER_IDX']].mean()), idx_e['COOLING_POWER_UNITS'])
    print ('Average cooling temp  = {:9.2f}'.format (data[:,idx_e['COOLING_TEMPERATURE_IDX']].mean()), idx_e['COOLING_TEMPERATURE_UNITS'])
    print ('Average cooling sched = {:9.2f}'.format (data[:,idx_e['COOLING_SCHEDULE_IDX']].mean()), idx_e['COOLING_SCHEDULE_UNITS'])
    print ('Average cooling delta = {:9.2f}'.format (data[:,idx_e['COOLING_DELTA_IDX']].mean()), idx_e['COOLING_DELTA_UNITS'])
    print ('Average cooling setpt = {:9.2f}'.format (data[:,idx_e['COOLING_SETPOINT_IDX']].mean()), idx_e['COOLING_SETPOINT_UNITS'])
    print ('Average cooling vol   = {:9.2f}'.format (data[:,idx_e['COOLING_VOLUME_IDX']].mean()), idx_e['COOLING_VOLUME_UNITS'])

    print ('Average heating power = {:9.2f}'.format (data[:,idx_e['HEATING_POWER_IDX']].mean()), idx_e['HEATING_POWER_UNITS'])
    print ('Average heating temp  = {:9.2f}'.format (data[:,idx_e['HEATING_TEMPERATURE_IDX']].mean()), idx_e['HEATING_TEMPERATURE_UNITS'])
    print ('Average heating sched = {:9.2f}'.format (data[:,idx_e['HEATING_SCHEDULE_IDX']].mean()), idx_e['HEATING_SCHEDULE_UNITS'])
    print ('Average heating delta = {:9.2f}'.format (data[:,idx_e['HEATING_DELTA_IDX']].mean()), idx_e['HEATING_DELTA_UNITS'])
    print ('Average heating setpt = {:9.2f}'.format (data[:,idx_e['HEATING_SETPOINT_IDX']].mean()), idx_e['HEATING_SETPOINT_UNITS'])
    print ('Average heating vol   = {:9.2f}'.format (data[:,idx_e['HEATING_VOLUME_IDX']].mean()), idx_e['HEATING_VOLUME_UNITS'])

    print ('Average outdoor air   = {:9.2f}'.format (data[:,idx_e['OUTDOOR_AIR_IDX']].mean()), idx_e['OUTDOOR_AIR_UNITS'])
    print ('Average indoor air    = {:9.2f}'.format (data[:,idx_e['INDOOR_AIR_IDX']].mean()), idx_e['INDOOR_AIR_UNITS'])

    if ('OFFER_KW_IDX' in idx_e) and ('OFFER_CLEARED_KW_IDX' in idx_e) and ('OFFER_CLEARED_DEGF_IDX' in idx_e) and ('OFFER_CLEARED_PRICE_IDX' in idx_e):
      print ('Consensus Market     Mean       Max')
      print ('   Offer kW     {:9.2f} {:9.2f}'.format (data[:,idx_e['OFFER_KW_IDX']].mean(), 
                                                       np.amax(data[:,idx_e['OFFER_KW_IDX']])))
      print ('   Local kW     {:9.2f} {:9.2f}'.format (abs(data[:,idx_e['OFFER_CLEARED_KW_IDX']].mean()), 
                                                       np.amax(np.abs(data[:,idx_e['OFFER_CLEARED_KW_IDX']]))))
      print ('   Local dDegF  {:9.2f} {:9.2f}'.format (data[:,idx_e['OFFER_CLEARED_DEGF_IDX']].mean(), 
                                                       np.amax(data[:,idx_e['OFFER_CLEARED_DEGF_IDX']])))
      print ('   Clear Price  {:9.2f} {:9.2f}'.format (data[:,idx_e['OFFER_CLEARED_PRICE_IDX']].mean(), 
                                                       np.amax(data[:,idx_e['OFFER_CLEARED_PRICE_IDX']])))

  # limit out-of-range initial values
  np.clip (data[:,idx_e['COOLING_TEMPERATURE_IDX']],0,100,data[:,idx_e['COOLING_TEMPERATURE_IDX']])
  np.clip (data[:,idx_e['COOLING_SETPOINT_IDX']],0,100,data[:,idx_e['COOLING_SETPOINT_IDX']])
  np.clip (data[:,idx_e['COOLING_SCHEDULE_IDX']],0,100,data[:,idx_e['COOLING_SCHEDULE_IDX']])
  np.clip (data[:,idx_e['HEATING_TEMPERATURE_IDX']],0,100,data[:,idx_e['HEATING_TEMPERATURE_IDX']])
  np.clip (data[:,idx_e['HEATING_SETPOINT_IDX']],0,100,data[:,idx_e['HEATING_SETPOINT_IDX']])
  np.clip (data[:,idx_e['HEATING_SCHEDULE_IDX']],0,100,data[:,idx_e['HEATING_SCHEDULE_IDX']])
  dict = {}
  dict['hrs'] = hrs
  dict['data_e'] = data
  dict['idx_e'] = idx_e
  return dict

def process_eplus (nameroot, title=None, save_file=None, save_only=False):
  """ Plots the min and max line-neutral voltages for every billing meter

  This function reads *eplus_nameroot_metrics.json* for both metadata and data. 
  This must exist in the current working directory.  
  One graph is generated with 3 subplots:

  1. Cooling system setpoint, actual temperature and the difference between them.
  2. Heating system setpoint, actual temperature and the difference between them.
  3. Price that the building controller responded to.

  Args:
      nameroot (str): name of the TESP case, not necessarily the same as the EnergyPlus case, without the extension
      title (str): supertitle for the page of plots.
      save_file (str): name of a file to save plot, should include the *png* or *pdf* extension to determine type.
      save_only (Boolean): set True with *save_file* to skip the display of the plot. Otherwise, script waits for user keypress.
  """
<<<<<<< HEAD
  path = os.getcwd()
  dict = read_eplus_metrics (path, nameroot)
  plot_eplus (dict, title, pngfile)
=======
  dict = read_eplus_metrics (nameroot)
  plot_eplus (dict, title, save_file, save_only)
>>>>>>> 48d40b42

<|MERGE_RESOLUTION|>--- conflicted
+++ resolved
@@ -17,14 +17,11 @@
 except:
   pass
 
-<<<<<<< HEAD
 # Setting up logging
 logger = logging.getLogger(__name__)
 
-def plot_eplus (dict, title=None, pngfile=None):
-=======
+
 def plot_eplus (dict, title=None, save_file=None, save_only=False):
->>>>>>> 48d40b42
   hrs = dict['hrs']
   data = dict['data_e']
   idx_e = dict['idx_e']
@@ -313,12 +310,7 @@
       save_file (str): name of a file to save plot, should include the *png* or *pdf* extension to determine type.
       save_only (Boolean): set True with *save_file* to skip the display of the plot. Otherwise, script waits for user keypress.
   """
-<<<<<<< HEAD
   path = os.getcwd()
   dict = read_eplus_metrics (path, nameroot)
-  plot_eplus (dict, title, pngfile)
-=======
-  dict = read_eplus_metrics (nameroot)
   plot_eplus (dict, title, save_file, save_only)
->>>>>>> 48d40b42
-
+
